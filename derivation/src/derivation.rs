use crate::errors;
use crate::errors::Error;
use crate::oracle::{MemoryOracleClient, NopeHintWriter};
use alloc::sync::Arc;
use alloy_consensus::Header;
use alloy_primitives::{keccak256, Sealed, B256};
use core::clone::Clone;
use core::fmt::Debug;
use kona_client::fpvm_evm::FpvmOpEvmFactory;
use kona_client::single::fetch_safe_head_hash;
use kona_derive::sources::EthereumDataSource;
use kona_driver::Driver;
use kona_executor::TrieDBProvider;
use kona_genesis::RollupConfig;
use kona_preimage::{PreimageKey, PreimageOracleClient};
use kona_proof::boot::L2_ROLLUP_CONFIG_KEY;
use kona_proof::sync::new_oracle_pipeline_cursor;
use kona_proof::{
    executor::KonaExecutor,
    l1::{OracleBlobProvider, OracleL1ChainProvider, OraclePipeline},
    l2::OracleL2ChainProvider,
    BootInfo,
};
use serde::{Deserialize, Serialize};

#[derive(Clone, Debug, Deserialize, Serialize)]
pub struct Derivation {
    pub l1_head_hash: B256,
    pub agreed_l2_output_root: B256,
    pub l2_output_root: B256,
    pub l2_block_number: u64,
}

impl Derivation {
    pub fn new(
        l1_head_hash: B256,
        agreed_l2_output_root: B256,
        l2_output_root: B256,
        l2_block_number: u64,
    ) -> Self {
        Derivation {
            l1_head_hash,
            agreed_l2_output_root,
            l2_output_root,
            l2_block_number,
        }
    }

    pub fn verify(
        &self,
        chain_id: u64,
        rollup_config: &RollupConfig,
        oracle: MemoryOracleClient,
    ) -> Result<(Header, u64), Error> {
        kona_proof::block_on(self.run(chain_id, rollup_config, oracle))
    }

    /// Run the derivation pipeline to verify the claimed L2 output root.
    /// This is almost the same as kona-client.
    async fn run(
        &self,
        chain_id: u64,
        rollup_config: &RollupConfig,
        oracle: MemoryOracleClient,
<<<<<<< HEAD
    ) -> Result<(Header, u64), Error> {
=======
    ) -> Result<Header, Error> {
        verify_config(rollup_config, &oracle).await?;

>>>>>>> 15c2d46f
        let boot = &BootInfo {
            l1_head: self.l1_head_hash,
            agreed_l2_output_root: self.agreed_l2_output_root,
            claimed_l2_output_root: self.l2_output_root,
            claimed_l2_block_number: self.l2_block_number,
            chain_id,
            rollup_config: rollup_config.clone(),
        };
        let rollup_config = Arc::new(boot.rollup_config.clone());
        let safe_head_hash = fetch_safe_head_hash(&oracle, boot.agreed_l2_output_root).await?;
        let oracle_for_preimage = oracle.clone();
        let oracle = Arc::new(oracle);
        let mut l1_provider = OracleL1ChainProvider::new(boot.l1_head, oracle.clone());
        let mut l2_provider =
            OracleL2ChainProvider::new(safe_head_hash, rollup_config.clone(), oracle.clone());
        let beacon = OracleBlobProvider::new(oracle.clone());

        let safe_head = l2_provider
            .header_by_hash(safe_head_hash)
            .map(|header| Sealed::new_unchecked(header, safe_head_hash))?;

        let cursor = new_oracle_pipeline_cursor(
            rollup_config.as_ref(),
            safe_head,
            &mut l1_provider,
            &mut l2_provider,
        )
        .await?;
        l2_provider.set_cursor(cursor.clone());

        let da_provider =
            EthereumDataSource::new_from_parts(l1_provider.clone(), beacon, &rollup_config);
        let pipeline = OraclePipeline::new(
            rollup_config.clone(),
            cursor.clone(),
            oracle.clone(),
            da_provider,
            l1_provider.clone(),
            l2_provider.clone(),
        )
        .await?;

        let evm_factory = FpvmOpEvmFactory::new(NopeHintWriter, oracle_for_preimage);
        let executor = KonaExecutor::new(
            rollup_config.as_ref(),
            l2_provider.clone(),
            l2_provider,
            evm_factory,
            None,
        );
        let mut driver = Driver::new(cursor, executor, pipeline);

        // Run the derivation pipeline until we are able to produce the output root of the claimed
        // L2 block.
        let (_, output_root) = driver
            .advance_to_target(&boot.rollup_config, Some(boot.claimed_l2_block_number))
            .await?;

        ////////////////////////////////////////////////////////////////
        //                          EPILOGUE                          //
        ////////////////////////////////////////////////////////////////

        if output_root != boot.claimed_l2_output_root {
            return Err(errors::Error::InvalidClaim(
                output_root,
                boot.claimed_l2_output_root,
            ));
        }

        let read = driver.cursor.read();
        let l1_origin_number = read.l2_safe_head().l1_origin.number;
        let header = read.l2_safe_head_header().clone().unseal();
        Ok((header, l1_origin_number))
    }
}

async fn verify_config(
    rollup_config: &RollupConfig,
    oracle: &MemoryOracleClient,
) -> Result<(), Error> {
    let config_key = PreimageKey::new_local(L2_ROLLUP_CONFIG_KEY.to());
    let in_preimage = oracle
        .get(config_key)
        .await
        .map_err(|e| Error::UnexpectedPreimageKey {
            source: e,
            key: config_key.key_value().to_be_bytes(),
        })?;
    let in_state = serde_json::to_vec(rollup_config)?;
    if keccak256(&in_state) != keccak256(&in_preimage) {
        return Err(Error::InvalidRollupConfig(in_preimage, in_state));
    }
    Ok(())
}

#[cfg(test)]
mod test {
    use crate::derivation::verify_config;
    use crate::errors::Error;
    use crate::oracle::MemoryOracleClient;
    use crate::types::Preimage;
    use alloc::vec;
    use kona_genesis::RollupConfig;
    use kona_preimage::PreimageKey;
    use kona_proof::boot::L2_ROLLUP_CONFIG_KEY;

    #[test]
    fn test_verify_config_not_found_error() {
        let rollup_config = RollupConfig::default();
        let oracle = MemoryOracleClient::default();
        let err = kona_proof::block_on(verify_config(&rollup_config, &oracle)).unwrap_err();
        match err {
            Error::UnexpectedPreimageKey { .. } => {}
            _ => panic!("Unexpected error, got {:?}", err),
        }
    }

    #[test]
    fn test_verify_config_invalid_error() {
        let rollup_config = RollupConfig::default();
        let rollup_config2 = RollupConfig {
            l2_chain_id: rollup_config.l2_chain_id + 1,
            ..rollup_config.clone()
        };

        let preimage = vec![Preimage::new(
            PreimageKey::new_local(L2_ROLLUP_CONFIG_KEY.to()),
            serde_json::to_vec(&rollup_config2).unwrap(),
        )];
        let oracle = MemoryOracleClient::try_from(preimage).unwrap();
        let err = kona_proof::block_on(verify_config(&rollup_config, &oracle)).unwrap_err();
        match err {
            Error::InvalidRollupConfig { .. } => {}
            _ => panic!("Unexpected error, got {:?}", err),
        }
    }
}<|MERGE_RESOLUTION|>--- conflicted
+++ resolved
@@ -62,13 +62,8 @@
         chain_id: u64,
         rollup_config: &RollupConfig,
         oracle: MemoryOracleClient,
-<<<<<<< HEAD
     ) -> Result<(Header, u64), Error> {
-=======
-    ) -> Result<Header, Error> {
         verify_config(rollup_config, &oracle).await?;
-
->>>>>>> 15c2d46f
         let boot = &BootInfo {
             l1_head: self.l1_head_hash,
             agreed_l2_output_root: self.agreed_l2_output_root,
