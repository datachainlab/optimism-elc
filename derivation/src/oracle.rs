use crate::errors::Error;
use crate::errors::Error::UnexpectedPreimageKeySize;
use crate::types::Preimage;
use crate::POSITION_FIELD_ELEMENT;
use alloc::boxed::Box;
use alloc::format;
use alloc::sync::Arc;
use alloc::vec::Vec;
use alloy_eips::eip4844::{BYTES_PER_COMMITMENT, FIELD_ELEMENTS_PER_BLOB};
use alloy_primitives::{keccak256, B256, U256};
use ark_ff::fields::PrimeField;
use ark_ff::BigInteger;
use hashbrown::{HashMap, HashSet};
use kona_preimage::errors::{PreimageOracleError, PreimageOracleResult};
use kona_preimage::{HintWriterClient, PreimageKey, PreimageKeyType, PreimageOracleClient};
use kona_proof::l1::ROOTS_OF_UNITY;
use kona_proof::FlushableCache;
use sha2::{Digest, Sha256};

const SIDECAR_BLOB_SIZE: usize = 32;

#[derive(Clone, Debug, Default)]
pub struct MemoryOracleClient {
    /// Avoid deepcopy by clone operation because the preimage size is so big.
    preimages: Arc<HashMap<PreimageKey, Vec<u8>>>,
}

impl MemoryOracleClient {
    pub fn len(&self) -> usize {
        self.preimages.len()
    }
    pub fn is_empty(&self) -> bool {
        self.len() == 0
    }
}

impl FlushableCache for MemoryOracleClient {
    fn flush(&self) {}
}

#[async_trait::async_trait]
impl PreimageOracleClient for MemoryOracleClient {
    async fn get(&self, key: PreimageKey) -> PreimageOracleResult<Vec<u8>> {
        if let Some(value) = self.preimages.get(&key) {
            Ok(value.clone())
        } else {
            Err(PreimageOracleError::Other(format!(
                "key not found: {:?}",
                key
            )))
        }
    }

    async fn get_exact(&self, key: PreimageKey, buf: &mut [u8]) -> PreimageOracleResult<()> {
        if let Some(value) = self.preimages.get(&key) {
            buf.copy_from_slice(value.as_slice());
            Ok(())
        } else {
            Err(PreimageOracleError::Other(format!(
                "key not found: {:?}",
                key
            )))
        }
    }
}

#[async_trait::async_trait]
impl HintWriterClient for NopeHintWriter {
    async fn write(&self, _hint: &str) -> PreimageOracleResult<()> {
        Ok(())
    }
}

#[derive(Clone, Debug)]
pub struct NopeHintWriter;
#[async_trait::async_trait]
impl HintWriterClient for MemoryOracleClient {
    async fn write(&self, _hint: &str) -> PreimageOracleResult<()> {
        Ok(())
    }
}

fn generate_valid_suffixes() -> (HashSet<Vec<u8>>, Vec<Vec<u8>>) {
    let mut valid_suffixes = HashSet::<Vec<u8>>::with_capacity(FIELD_ELEMENTS_PER_BLOB as usize);
    let mut roots_of_unity = Vec::<Vec<u8>>::with_capacity(FIELD_ELEMENTS_PER_BLOB as usize);

    for i in 0..FIELD_ELEMENTS_PER_BLOB {
        let blob_suffix = ROOTS_OF_UNITY[i as usize].into_bigint().to_bytes_be();
        roots_of_unity.push(blob_suffix.clone());
        valid_suffixes.insert(blob_suffix);
    }

    let proof_suffix = {
        let mut last_root_of_unity = ROOTS_OF_UNITY[FIELD_ELEMENTS_PER_BLOB as usize - 1]
            .into_bigint()
            .to_bytes_be();
        last_root_of_unity[(POSITION_FIELD_ELEMENT - BYTES_PER_COMMITMENT)..]
            .copy_from_slice(&FIELD_ELEMENTS_PER_BLOB.to_be_bytes());
        last_root_of_unity
    };
    valid_suffixes.insert(proof_suffix);

    (valid_suffixes, roots_of_unity)
}

impl TryFrom<Vec<Preimage>> for MemoryOracleClient {
    type Error = Error;

    fn try_from(value: Vec<Preimage>) -> Result<Self, Self::Error> {
        let mut inner = HashMap::with_capacity(value.len());
        for preimage in value {
            let key: [u8; 32] = preimage
                .key
                .try_into()
                .map_err(|v: Vec<u8>| UnexpectedPreimageKeySize(v.len()))?;
            let preimage_key = PreimageKey::try_from(key)
                .map_err(|e| Error::UnexpectedPreimageKey { source: e, key })?;

            // Ensure hash type preimage is valid
            match preimage_key.key_type() {
                PreimageKeyType::Keccak256 => {
                    verify_keccak256_preimage(&preimage_key, &preimage.data)?
                }
                PreimageKeyType::Sha256 => verify_sha256_preimage(&preimage_key, &preimage.data)?,
                PreimageKeyType::Blob => {}
                PreimageKeyType::Precompile => {}
                _ => continue,
            }
            if inner.insert(preimage_key, preimage.data).is_some() {
                return Err(Error::UnexpectedDuplicatePreimageKey(preimage_key));
            }
        }

        // Ensure blob preimage is valid
        let (valid_suffixes, roots_of_unity) = generate_valid_suffixes();
        let mut kzg_cache = HashSet::<Vec<u8>>::new();
        for (key, _) in inner.iter() {
            if key.key_type() == PreimageKeyType::Blob {
<<<<<<< HEAD
                verify_blob_preimage(key, &inner, &mut kzg_cache)?
=======
                verify_blob_preimage(
                    key,
                    data,
                    &inner,
                    &mut kzg_cache,
                    &valid_suffixes,
                    &roots_of_unity,
                )?
>>>>>>> 00afee6c
            } else if key.key_type() == PreimageKeyType::Precompile {
                verify_precompile(key, &inner)?
            }
        }
        Ok(Self {
            preimages: Arc::new(inner),
        })
    }
}

fn get_data_by_hash_key<'a>(
    key: &PreimageKey,
    preimages: &'a HashMap<PreimageKey, Vec<u8>>,
) -> Result<&'a [u8], Error> {
    let raw_key = B256::from(*key).0;
    let hash_key = PreimageKey::new(raw_key, PreimageKeyType::Keccak256);
    let data = preimages
        .get(&hash_key)
        .ok_or(Error::NoPreimageKeyFound { key: hash_key })?;
    Ok(data)
}

fn get_data_by_blob_key<'a>(
    blob_key: &[u8],
    preimages: &'a HashMap<PreimageKey, Vec<u8>>,
) -> Result<&'a [u8], Error> {
    let blob_key_hash = keccak256(blob_key);
    let key = PreimageKey::new(*blob_key_hash, PreimageKeyType::Blob);
    let blob = preimages.get(&key).ok_or(Error::NoPreimageKeyFound {
        key: PreimageKey::new(*blob_key_hash, PreimageKeyType::Blob),
    })?;
    Ok(blob)
}

fn verify_sha256_preimage(key: &PreimageKey, data: &[u8]) -> Result<(), Error> {
    let value_hash: [u8; 32] = Sha256::digest(data).into();
    let value_data = &value_hash[1..];
    let value_data = U256::from_be_slice(value_data);
    let key_data = key.key_value();
    if value_data != key_data {
        return Err(Error::UnexpectedSha256PreimageValue {
            key: *key,
            value: data.to_vec(),
        });
    }
    Ok(())
}
fn verify_keccak256_preimage(key: &PreimageKey, data: &[u8]) -> Result<(), Error> {
    let value_data = &keccak256(data).0[1..];
    let value_data = U256::from_be_slice(value_data);
    let key_data = key.key_value();
    if value_data != key_data {
        return Err(Error::UnexpectedKeccak256PreimageValue {
            key: *key,
            value: data.to_vec(),
        });
    }
    Ok(())
}

fn verify_blob_preimage(
    key: &PreimageKey,
    preimages: &HashMap<PreimageKey, Vec<u8>>,
    kzg_cache: &mut HashSet<Vec<u8>>,
    valid_suffixes: &HashSet<Vec<u8>>,
    roots_of_unity: &[Vec<u8>],
) -> Result<(), Error> {
    let blob_key = get_data_by_hash_key(key, preimages)
        .map_err(|e| Error::NoPreimageKeyFoundInVerifyBlob(Box::new(e)))?;
<<<<<<< HEAD
    if blob_key.len() != POSITION_FIELD_ELEMENT + 8 {
        return Err(Error::UnexpectedBlobKey(blob_key.to_vec()));
=======
    if !valid_suffixes.contains(&blob_key[BYTES_PER_COMMITMENT..]) {
        return Err(Error::UnexpectedBlobKeySuffix(blob_key.to_vec()));
>>>>>>> 00afee6c
    }
    let kzg_commitment = &blob_key[..BYTES_PER_COMMITMENT];
    if kzg_cache.contains(kzg_commitment) {
        return Ok(());
    }

    let blob_key = &mut blob_key.to_vec();
    // Populate blob sidecar
    let mut blob = [0u8; kzg_rs::BYTES_PER_BLOB];
    for i in 0..FIELD_ELEMENTS_PER_BLOB {
        let slice = &mut blob_key[BYTES_PER_COMMITMENT..];
        try_copy_slice(slice, roots_of_unity[i as usize].as_ref())?;
        let sidecar_blob = get_data_by_blob_key(blob_key, preimages)?;
        if sidecar_blob.len() != SIDECAR_BLOB_SIZE {
            return Err(Error::UnexpectedBlobSidecarLength(sidecar_blob.len()));
        }
        blob[(i as usize) << 5..(i as usize + 1) << 5].copy_from_slice(sidecar_blob);
    }

    // Require kzg_proof data to verify all the blob index
    let kzg_proof = {
        // Get by 4096 index
        let slice = &mut blob_key[POSITION_FIELD_ELEMENT..];
        try_copy_slice(slice, FIELD_ELEMENTS_PER_BLOB.to_be_bytes().as_ref())?;
        get_data_by_blob_key(blob_key, preimages)
            .map_err(|e| Error::NoPreimageDataFoundInVerifyBlob(blob_key.to_vec(), Box::new(e)))?
    };
    // Ensure valid blob
    let kzg_blob = kzg_rs::Blob::from_slice(&blob).map_err(Error::UnexpectedKZGBlob)?;
    let settings = kzg_rs::get_kzg_settings();
    let result = kzg_rs::kzg_proof::KzgProof::verify_blob_kzg_proof(
        kzg_blob,
        &kzg_rs::Bytes48::from_slice(kzg_commitment).map_err(Error::UnexpectedKZGCommitment)?,
        &kzg_rs::Bytes48::from_slice(kzg_proof).map_err(Error::UnexpectedKZGProof)?,
        &settings,
    )
    .map_err(Error::UnexpectedPreimageBlob)?;
    if !result {
        return Err(Error::UnexpectedPreimageBlobResult(*key));
    }
    kzg_cache.insert(kzg_commitment.to_vec());

    Ok(())
}

fn verify_precompile(
    key: &PreimageKey,
    preimages: &HashMap<PreimageKey, Vec<u8>>,
) -> Result<(), Error> {
    get_data_by_hash_key(key, preimages)
        .map_err(|e| Error::NoPreimageKeyFoundInPrecompile(Box::new(e)))?;
    Ok(())
}

fn try_copy_slice(slice: &mut [u8], value: &[u8]) -> Result<(), Error> {
    if slice.len() == value.len() {
        slice.copy_from_slice(value);
        Ok(())
    } else {
        Err(Error::UnexpectedSliceLength(slice.len(), value.len()))
    }
}

#[cfg(test)]
mod test {
    use crate::errors::Error;
    use crate::oracle::{
<<<<<<< HEAD
        try_copy_slice, verify_blob_preimage, MemoryOracleClient, SIDECAR_BLOB_SIZE,
=======
        generate_valid_suffixes, try_copy_slice, verify_blob_preimage, MemoryOracleClient,
>>>>>>> 00afee6c
    };
    use crate::types::Preimage;
    use crate::POSITION_FIELD_ELEMENT;
    use alloc::vec;
    use alloy_eips::eip4844::{BYTES_PER_COMMITMENT, FIELD_ELEMENTS_PER_BLOB};
    use alloy_primitives::keccak256;
    use alloy_primitives::map::HashMap;
    use ark_ff::{BigInteger, PrimeField};
    use hashbrown::HashSet;
    use kona_preimage::{PreimageKey, PreimageKeyType};
    use kona_proof::l1::ROOTS_OF_UNITY;
    use sha2::{Digest, Sha256};

    #[test]
    fn test_try_from_key_error() {
        let preimage = vec![Preimage {
            key: vec![0u8; 10],
            data: vec![0u8; 10],
        }];
        let err = MemoryOracleClient::try_from(preimage).unwrap_err();
        match err {
            Error::UnexpectedPreimageKeySize(_) => {}
            _ => panic!("Unexpected error, got: {:?}", err),
        }
    }

    #[test]
    fn test_try_from_duplicate_preimage_error() {
        let value = vec![0u8; 10];
        let key: [u8; 32] = Sha256::digest(&value).try_into().unwrap();
        let preimage = vec![
            Preimage::new(
                PreimageKey::new(key, PreimageKeyType::Sha256),
                value.clone(),
            ),
            Preimage::new(PreimageKey::new(key, PreimageKeyType::Sha256), value),
        ];
        let err = MemoryOracleClient::try_from(preimage).unwrap_err();
        match err {
            Error::UnexpectedDuplicatePreimageKey(_) => {}
            _ => panic!("Unexpected error, got: {:?}", err),
        }
    }

    #[test]
    fn test_try_from_sha256_error() {
        let preimage = vec![Preimage::new(
            PreimageKey::new([0u8; 32], PreimageKeyType::Sha256),
            vec![0u8; 10],
        )];
        let err = MemoryOracleClient::try_from(preimage).unwrap_err();
        match err {
            Error::UnexpectedSha256PreimageValue { value: _, key: _ } => {}
            _ => panic!("Unexpected error, got: {:?}", err),
        }
    }

    #[test]
    fn test_try_from_keccak256_error() {
        let preimage = vec![Preimage::new(
            PreimageKey::new([0u8; 32], PreimageKeyType::Keccak256),
            vec![0u8; 10],
        )];
        let err = MemoryOracleClient::try_from(preimage).unwrap_err();
        match err {
            Error::UnexpectedKeccak256PreimageValue { value: _, key: _ } => {}
            _ => panic!("Unexpected error, got: {:?}", err),
        }
    }

    #[test]
    fn test_try_from_precompile_error() {
        let preimage = vec![Preimage::new(
            PreimageKey::new([0u8; 32], PreimageKeyType::Precompile),
            vec![0u8; 10],
        )];
        let err = MemoryOracleClient::try_from(preimage).unwrap_err();
        match err {
            Error::NoPreimageKeyFoundInPrecompile(_) => {}
            _ => panic!("Unexpected error, got: {:?}", err),
        }
    }

    #[test]
    fn test_try_from_blob_no_key_error() {
        let preimage = vec![Preimage::new(
            PreimageKey::new([0u8; 32], PreimageKeyType::Blob),
            vec![0u8; 10],
        )];
        let err = MemoryOracleClient::try_from(preimage).unwrap_err();
        match err {
            Error::NoPreimageKeyFoundInVerifyBlob(_) => {}
            _ => panic!("Unexpected error, got: {:?}", err),
        }
    }

    #[test]
    fn test_try_from_invalid_blob_key_error() {
        let blob_key = [0u8; POSITION_FIELD_ELEMENT + 7];
        let blob_key_hash = keccak256(blob_key);
        let preimage = vec![
            Preimage::new(
                PreimageKey::new(*blob_key_hash, PreimageKeyType::Keccak256),
                blob_key.to_vec(),
            ),
            Preimage::new(
                PreimageKey::new(*blob_key_hash, PreimageKeyType::Blob),
                vec![].to_vec(),
            ),
        ];

        let err = MemoryOracleClient::try_from(preimage).unwrap_err();
        match err {
            Error::UnexpectedBlobKey(_) => {}
            _ => panic!("Unexpected error, got: {:?}", err),
        }
    }

    #[test]
    fn test_try_from_blob_no_kzg_proof_error() {
        let mut blob_key = [0u8; POSITION_FIELD_ELEMENT + 8];
        let mut preimages = HashMap::new();

        for i in 0..FIELD_ELEMENTS_PER_BLOB {
            blob_key[BYTES_PER_COMMITMENT..].copy_from_slice(
                ROOTS_OF_UNITY[i as usize]
                    .into_bigint()
                    .to_bytes_be()
                    .as_ref(),
            );
            let blob_per_index_key = keccak256(blob_key);
            let sidecar_blob = [0u8; 32].to_vec();
            preimages.insert(
                PreimageKey::new(*blob_per_index_key, PreimageKeyType::Blob),
                sidecar_blob,
            );
        }

        let blob_key_hash = keccak256(blob_key);
        preimages.insert(
            PreimageKey::new(*blob_key_hash, PreimageKeyType::Keccak256),
            blob_key.to_vec(),
        );

        let first_key = PreimageKey::new(*blob_key_hash, PreimageKeyType::Blob);
        let (valid_suffixes, roots_of_unity) = generate_valid_suffixes();
        let mut cache = HashSet::new();
<<<<<<< HEAD
        let err = verify_blob_preimage(&first_key, &preimages, &mut cache).unwrap_err();
=======
        let err = verify_blob_preimage(
            &first_key,
            &[0u8; 10],
            &preimages,
            &mut cache,
            &valid_suffixes,
            &roots_of_unity,
        )
        .unwrap_err();
>>>>>>> 00afee6c
        match err {
            Error::NoPreimageDataFoundInVerifyBlob(_, _) => {}
            _ => panic!("Unexpected error, got: {:?}", err),
        }
    }

    #[test]
    fn test_verify_blob_preimage_error() {
        let mut blob_key = [0u8; POSITION_FIELD_ELEMENT + 8];
        let mut preimages = HashMap::new();

        for i in 0..FIELD_ELEMENTS_PER_BLOB {
            blob_key[BYTES_PER_COMMITMENT..].copy_from_slice(
                ROOTS_OF_UNITY[i as usize]
                    .into_bigint()
                    .to_bytes_be()
                    .as_ref(),
            );
            let blob_per_index_key = keccak256(blob_key);
            let sidecar_blob = [0u8; 32].to_vec();
            preimages.insert(
                PreimageKey::new(*blob_per_index_key, PreimageKeyType::Blob),
                sidecar_blob,
            );
        }

        let blob_key_hash = keccak256(blob_key);
        let mut final_kzg_proof_key = blob_key;
        final_kzg_proof_key[POSITION_FIELD_ELEMENT..]
            .copy_from_slice((FIELD_ELEMENTS_PER_BLOB).to_be_bytes().as_ref());
        let final_kzg_proof = [0u8; BYTES_PER_COMMITMENT];
        let kzg_proof_key_hash = keccak256(final_kzg_proof_key);
        preimages.insert(
            PreimageKey::new(*blob_key_hash, PreimageKeyType::Keccak256),
            blob_key.to_vec(),
        );
        preimages.insert(
            PreimageKey::new(*kzg_proof_key_hash, PreimageKeyType::Blob),
            final_kzg_proof.to_vec(),
        );

        let first_key = PreimageKey::new(*blob_key_hash, PreimageKeyType::Blob);
        let (valid_suffixes, roots_of_unity) = generate_valid_suffixes();
        let mut cache = HashSet::new();
<<<<<<< HEAD
        let err = verify_blob_preimage(&first_key, &preimages, &mut cache).unwrap_err();
=======
        let err = verify_blob_preimage(
            &first_key,
            &[0u8; 10],
            &preimages,
            &mut cache,
            &valid_suffixes,
            &roots_of_unity,
        )
        .unwrap_err();
>>>>>>> 00afee6c
        match err {
            Error::UnexpectedPreimageBlob(_) => {}
            _ => panic!("Unexpected error, got: {:?}", err),
        }
    }

    #[test]
    fn test_verify_blob_preimage_error_invalid_sidecar() {
        let mut blob_key = [0u8; POSITION_FIELD_ELEMENT + 8];
        let mut preimages = HashMap::new();

        for i in 0..FIELD_ELEMENTS_PER_BLOB {
            blob_key[BYTES_PER_COMMITMENT..].copy_from_slice(
                ROOTS_OF_UNITY[i as usize]
                    .into_bigint()
                    .to_bytes_be()
                    .as_ref(),
            );
            let blob_per_index_key = keccak256(blob_key);
            let sidecar_blob = [0u8; SIDECAR_BLOB_SIZE - 1].to_vec();
            preimages.insert(
                PreimageKey::new(*blob_per_index_key, PreimageKeyType::Blob),
                sidecar_blob,
            );
        }

        let blob_key_hash = keccak256(blob_key);
        let mut final_kzg_proof_key = blob_key;
        final_kzg_proof_key[POSITION_FIELD_ELEMENT..]
            .copy_from_slice((FIELD_ELEMENTS_PER_BLOB).to_be_bytes().as_ref());
        let final_kzg_proof = [0u8; BYTES_PER_COMMITMENT];
        let kzg_proof_key_hash = keccak256(final_kzg_proof_key);
        preimages.insert(
            PreimageKey::new(*blob_key_hash, PreimageKeyType::Keccak256),
            blob_key.to_vec(),
        );
        preimages.insert(
            PreimageKey::new(*kzg_proof_key_hash, PreimageKeyType::Blob),
            final_kzg_proof.to_vec(),
        );

        let first_key = PreimageKey::new(*blob_key_hash, PreimageKeyType::Blob);
        let mut cache = HashSet::new();
        let err = verify_blob_preimage(&first_key, &preimages, &mut cache).unwrap_err();
        match err {
            Error::UnexpectedBlobSidecarLength(size) => {
                assert_eq!(size, SIDECAR_BLOB_SIZE - 1);
            }
            _ => panic!("Unexpected error, got: {:?}", err),
        }
    }

    #[test]
    fn test_copy_slice_error() {
        let mut slice = [0u8; 4];
        let value = [0u8; 5];
        let err = try_copy_slice(&mut slice, &value).unwrap_err();
        match err {
            Error::UnexpectedSliceLength(4, 5) => {}
            _ => panic!("Unexpected error, got: {:?}", err),
        }
    }

    #[test]
    fn test_try_from_blob_key_suffix_error() {
        let blob_key = [0u8; POSITION_FIELD_ELEMENT + 8];
        let blob_key_hash = keccak256(blob_key);
        let mut preimages = HashMap::new();
        preimages.insert(
            PreimageKey::new(*blob_key_hash, PreimageKeyType::Keccak256),
            blob_key.to_vec(),
        );

        let (valid_suffixes, roots_of_unity) = generate_valid_suffixes();
        let mut cache = HashSet::new();
        let err = verify_blob_preimage(
            &PreimageKey::new(*blob_key_hash, PreimageKeyType::Blob),
            &[0u8; 10],
            &preimages,
            &mut cache,
            &valid_suffixes,
            &roots_of_unity,
        )
        .unwrap_err();
        match err {
            Error::UnexpectedBlobKeySuffix(_) => {}
            _ => panic!("Unexpected error, got: {:?}", err),
        }
    }
}<|MERGE_RESOLUTION|>--- conflicted
+++ resolved
@@ -136,18 +136,13 @@
         let mut kzg_cache = HashSet::<Vec<u8>>::new();
         for (key, _) in inner.iter() {
             if key.key_type() == PreimageKeyType::Blob {
-<<<<<<< HEAD
-                verify_blob_preimage(key, &inner, &mut kzg_cache)?
-=======
                 verify_blob_preimage(
                     key,
-                    data,
                     &inner,
                     &mut kzg_cache,
                     &valid_suffixes,
                     &roots_of_unity,
                 )?
->>>>>>> 00afee6c
             } else if key.key_type() == PreimageKeyType::Precompile {
                 verify_precompile(key, &inner)?
             }
@@ -217,13 +212,11 @@
 ) -> Result<(), Error> {
     let blob_key = get_data_by_hash_key(key, preimages)
         .map_err(|e| Error::NoPreimageKeyFoundInVerifyBlob(Box::new(e)))?;
-<<<<<<< HEAD
     if blob_key.len() != POSITION_FIELD_ELEMENT + 8 {
         return Err(Error::UnexpectedBlobKey(blob_key.to_vec()));
-=======
+    }
     if !valid_suffixes.contains(&blob_key[BYTES_PER_COMMITMENT..]) {
         return Err(Error::UnexpectedBlobKeySuffix(blob_key.to_vec()));
->>>>>>> 00afee6c
     }
     let kzg_commitment = &blob_key[..BYTES_PER_COMMITMENT];
     if kzg_cache.contains(kzg_commitment) {
@@ -291,11 +284,8 @@
 mod test {
     use crate::errors::Error;
     use crate::oracle::{
-<<<<<<< HEAD
-        try_copy_slice, verify_blob_preimage, MemoryOracleClient, SIDECAR_BLOB_SIZE,
-=======
         generate_valid_suffixes, try_copy_slice, verify_blob_preimage, MemoryOracleClient,
->>>>>>> 00afee6c
+        SIDECAR_BLOB_SIZE,
     };
     use crate::types::Preimage;
     use crate::POSITION_FIELD_ELEMENT;
@@ -443,19 +433,14 @@
         let first_key = PreimageKey::new(*blob_key_hash, PreimageKeyType::Blob);
         let (valid_suffixes, roots_of_unity) = generate_valid_suffixes();
         let mut cache = HashSet::new();
-<<<<<<< HEAD
-        let err = verify_blob_preimage(&first_key, &preimages, &mut cache).unwrap_err();
-=======
         let err = verify_blob_preimage(
             &first_key,
-            &[0u8; 10],
             &preimages,
             &mut cache,
             &valid_suffixes,
             &roots_of_unity,
         )
         .unwrap_err();
->>>>>>> 00afee6c
         match err {
             Error::NoPreimageDataFoundInVerifyBlob(_, _) => {}
             _ => panic!("Unexpected error, got: {:?}", err),
@@ -500,19 +485,14 @@
         let first_key = PreimageKey::new(*blob_key_hash, PreimageKeyType::Blob);
         let (valid_suffixes, roots_of_unity) = generate_valid_suffixes();
         let mut cache = HashSet::new();
-<<<<<<< HEAD
-        let err = verify_blob_preimage(&first_key, &preimages, &mut cache).unwrap_err();
-=======
         let err = verify_blob_preimage(
             &first_key,
-            &[0u8; 10],
             &preimages,
             &mut cache,
             &valid_suffixes,
             &roots_of_unity,
         )
         .unwrap_err();
->>>>>>> 00afee6c
         match err {
             Error::UnexpectedPreimageBlob(_) => {}
             _ => panic!("Unexpected error, got: {:?}", err),
@@ -556,7 +536,15 @@
 
         let first_key = PreimageKey::new(*blob_key_hash, PreimageKeyType::Blob);
         let mut cache = HashSet::new();
-        let err = verify_blob_preimage(&first_key, &preimages, &mut cache).unwrap_err();
+        let (valid_suffixes, roots_of_unity) = generate_valid_suffixes();
+        let err = verify_blob_preimage(
+            &first_key,
+            &preimages,
+            &mut cache,
+            &valid_suffixes,
+            &roots_of_unity,
+        )
+        .unwrap_err();
         match err {
             Error::UnexpectedBlobSidecarLength(size) => {
                 assert_eq!(size, SIDECAR_BLOB_SIZE - 1);
@@ -590,7 +578,6 @@
         let mut cache = HashSet::new();
         let err = verify_blob_preimage(
             &PreimageKey::new(*blob_key_hash, PreimageKeyType::Blob),
-            &[0u8; 10],
             &preimages,
             &mut cache,
             &valid_suffixes,
